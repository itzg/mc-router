[![GitHub issues](https://img.shields.io/github/issues/itzg/mc-router.svg)](https://github.com/itzg/mc-router/issues)
[![Docker Pulls](https://img.shields.io/docker/pulls/itzg/mc-router.svg)](https://cloud.docker.com/u/itzg/repository/docker/itzg/mc-router)
[![test](https://github.com/itzg/mc-router/actions/workflows/test.yml/badge.svg)](https://github.com/itzg/mc-router/actions/workflows/test.yml)
[![GitHub release](https://img.shields.io/github/release/itzg/mc-router.svg)](https://github.com/itzg/mc-router/releases)
[![Discord](https://img.shields.io/discord/660567679458869252?label=discord)](https://discord.gg/JK2v3rJ9ec)
[![Buy me a coffee](https://img.shields.io/badge/Donate-Buy%20me%20a%20coffee-orange.svg)](https://www.buymeacoffee.com/itzg)

Routes Minecraft client connections to backend servers based upon the requested server address.

## Usage

```text
  -api-binding host:port
    	The host:port bound for servicing API requests (env API_BINDING)
  -auto-scale-up
    	Increase Kubernetes StatefulSet Replicas (only) from 0 to 1 on respective backend servers when accessed (env AUTO_SCALE_UP)
  -clients-to-allow value
    	Zero or more client IP addresses or CIDRs to allow. Takes precedence over deny. (env CLIENTS_TO_ALLOW)
  -clients-to-deny value
    	Zero or more client IP addresses or CIDRs to deny. Ignored if any configured to allow (env CLIENTS_TO_DENY)
  -connection-rate-limit int
    	Max number of connections to allow per second (env CONNECTION_RATE_LIMIT) (default 1)
  -cpu-profile string
    	Enables CPU profiling and writes to given path (env CPU_PROFILE)
  -debug
    	Enable debug logs (env DEBUG)
  -default string
    	host:port of a default Minecraft server to use when mapping not found (env DEFAULT)
  -docker-refresh-interval int
    	Refresh interval in seconds for the Docker integrations (env DOCKER_REFRESH_INTERVAL) (default 15)
  -docker-socket string
    	Path to Docker socket to use (env DOCKER_SOCKET) (default "unix:///var/run/docker.sock")
  -docker-timeout int
    	Timeout configuration in seconds for the Docker integrations (env DOCKER_TIMEOUT)
  -in-docker
    	Use Docker service discovery (env IN_DOCKER)
  -in-docker-swarm
    	Use Docker Swarm service discovery (env IN_DOCKER_SWARM)
  -in-kube-cluster
    	Use in-cluster Kubernetes config (env IN_KUBE_CLUSTER)
  -kube-config string
    	The path to a Kubernetes configuration file (env KUBE_CONFIG)
  -mapping value
    	Comma or newline delimited or repeated mappings of externalHostname=host:port (env MAPPING)
  -metrics-backend string
    	Backend to use for metrics exposure/publishing: discard,expvar,influxdb,prometheus (env METRICS_BACKEND) (default "discard")
  -metrics-backend-config-influxdb-addr string
    	 (env METRICS_BACKEND_CONFIG_INFLUXDB_ADDR)
  -metrics-backend-config-influxdb-database string
    	 (env METRICS_BACKEND_CONFIG_INFLUXDB_DATABASE)
  -metrics-backend-config-influxdb-interval duration
    	 (env METRICS_BACKEND_CONFIG_INFLUXDB_INTERVAL) (default 1m0s)
  -metrics-backend-config-influxdb-password string
    	 (env METRICS_BACKEND_CONFIG_INFLUXDB_PASSWORD)
  -metrics-backend-config-influxdb-retention-policy string
    	 (env METRICS_BACKEND_CONFIG_INFLUXDB_RETENTION_POLICY)
  -metrics-backend-config-influxdb-tags value
    	any extra tags to be included with all reported metrics (env METRICS_BACKEND_CONFIG_INFLUXDB_TAGS)
  -metrics-backend-config-influxdb-username string
    	 (env METRICS_BACKEND_CONFIG_INFLUXDB_USERNAME)
  -ngrok-token string
    	If set, an ngrok tunnel will be established. It is HIGHLY recommended to pass as an environment variable. (env NGROK_TOKEN)
  -port port
    	The port bound to listen for Minecraft client connections (env PORT) (default 25565)
  -receive-proxy-protocol
    	Receive PROXY protocol from backend servers, by default trusts every proxy header that it receives, combine with -trusted-proxies to specify a list of trusted proxies (env RECEIVE_PROXY_PROTOCOL)
  -routes-config string
    	Name or full path to routes config file (env ROUTES_CONFIG)
  -simplify-srv
    	Simplify fully qualified SRV records for mapping (env SIMPLIFY_SRV)
  -trusted-proxies value
    	Comma delimited list of CIDR notation IP blocks to trust when receiving PROXY protocol (env TRUSTED_PROXIES)
  -use-proxy-protocol
    	Send PROXY protocol to backend servers (env USE_PROXY_PROTOCOL)
  -version
    	Output version and exit (env VERSION)
<<<<<<< HEAD
  -record-logins
      Log and generate metrics on player logins. Metrics only supported with influxdb or prometheus backend
=======
  -webhook-require-user
    	Indicates if the webhook will only be called if a user is connecting rather than just server list/ping (env WEBHOOK_REQUIRE_USER)
  -webhook-url string
    	If set, a POST request that contains connection status notifications will be sent to this HTTP address (env WEBHOOK_URL)
>>>>>>> cc590524
```

## Docker Multi-Architecture Image

The [multi-architecture image published at Docker Hub](https://hub.docker.com/repository/docker/itzg/mc-router) supports amd64, arm64, and arm32v6 (i.e. RaspberryPi).

## Docker Compose Usage

The diagram below shows how this `docker-compose.yml` configures two Minecraft server services named `vanilla` and `forge`, which also become the internal network aliases. _Notice those services don't need their ports exposed since the internal networking allows for the inter-container access._

```yaml
version: "3.8"

services:
  vanilla:
    image: itzg/minecraft-server
    environment:
      EULA: "TRUE"
  forge:
    image: itzg/minecraft-server
    environment:
      EULA: "TRUE"
      TYPE: FORGE
  router:
    image: ${MC_ROUTER_IMAGE:-itzg/mc-router}
    depends_on:
      - forge
      - vanilla
    environment:
      MAPPING: |
        vanilla.example.com=vanilla:25565
        forge.example.com=forge:25565
    ports:
      - "25565:25565"
```

The `router` service is only one of the services that needs to exposed on the external network. The `MAPPING` declares how the hostname users will enter into their Minecraft client will map to the internal services.

![](docs/compose-diagram.png)

To test out this example, add these two entries to my "hosts" file:

```
127.0.0.1 vanilla.example.com
127.0.0.1 forge.example.com
```

### Using Docker auto-discovery

When running `mc-router` in a Docker environment you can pass the `--in-docker` or `--in-docker-swarm` 
command-line argument and it will poll the Docker API periodically to find all the running
containers/services for Minecraft instances. To enable discovery you have to set the `mc-router.host`
label on the container. These are the labels scanned:

- `mc-router.host`: Used to configure the hostname the Minecraft clients would use to 
  connect to the server. The container/service endpoint will be used as the routed backend. You can 
  use more than one hostname by splitting it with a comma.
- `mc-router.port`: This value must be set to the port the Minecraft server is listening on.
  The default value is 25565.
- `mc-router.default`: Set this to a truthy value to make this server the default backend.
  Please note that `mc-router.host` is still required to be set.
- `mc-router.network`: Specify the network you are using for the router if multiple are 
  present in the container/service. You can either use the network ID, it's full name or an alias.

#### Example Docker deployment

Refer to [this example docker-compose.yml](docs/sd-docker.docker-compose.yml) to see how to
configure two different Minecraft servers and a `mc-router` instance for use with Docker service discovery.

#### Example Docker Swarm deployment

Refer to [this example docker-compose.yml](docs/swarm.docker-compose.yml) to see how to
configure two different Minecraft servers and a `mc-router` instance for use with Docker Swarm service discovery.

## Routing Configuration

The routing configuration allows routing via a config file rather than a command. 
You need to set `-routes-config` or `ROUTES_CONFIG` env variable.
The following shows a JSON file for routes config, where `default-server` can also be `null` or omitted:

```json
{
  "default-server": "vanilla:25565",
  "mappings": {
    "vanilla.example.com": "vanilla:25565",
    "forge.example.com": "forge:25565"
  }
}
```

## Kubernetes Usage

### Using Kubernetes Service auto-discovery

When running `mc-router` as a Kubernetes Pod and you pass the `--in-kube-cluster` command-line argument, then it will automatically watch for any services annotated with
- `mc-router.itzg.me/externalServerName` : The value of the annotation will be registered as the external hostname Minecraft clients would used to connect to the routed service. The service's clusterIP and target port are used as the routed backend. You can use more hostnames by splitting them with comma.
- `mc-router.itzg.me/defaultServer` : The service's clusterIP and target port are used as the default if no other `externalServiceName` annotations applies.

For example, start `mc-router`'s container spec with

```yaml
image: itzg/mc-router
name: mc-router
args: ["--in-kube-cluster"]
```

and configure the backend minecraft server's service with the annotation:

```yaml
apiVersion: v1
kind: Service
metadata:
  name: mc-forge
  annotations:
    "mc-router.itzg.me/externalServerName": "external.host.name"
```

you can use multiple host names:

```yaml
apiVersion: v1
kind: Service
metadata:
  name: mc-forge
  annotations:
    "mc-router.itzg.me/externalServerName": "external.host.name,other.host.name"
```

mc-router will pick the service port named either `minecraft` or `mc-router`. If neither port names exist, it will use port value 25565.

### Example Kubernetes deployment

[This example deployment](docs/k8s-example-auto.yaml)
* Declares an `mc-router` service that exposes a node port 25565
* Declares a service account with access to watch and list services
* Declares `--in-kube-cluster` in the `mc-router` container arguments
* Two "backend" Minecraft servers are declared each with an
  `"mc-router.itzg.me/externalServerName"` annotation that declares their external server name(s)

```bash
kubectl apply -f https://raw.githubusercontent.com/itzg/mc-router/master/docs/k8s-example-auto.yaml
```

![](docs/example-deployment-auto.drawio.png)

##### Notes
* This deployment assumes two persistent volume claims: `mc-stable` and `mc-snapshot`
* I extended the allowed node port range by adding `--service-node-port-range=25000-32767`
  to `/etc/kubernetes/manifests/kube-apiserver.yaml`

##### Auto Scale Up

The `-auto-scale-up` flag argument makes the router "wake up" any stopped backend servers, by changing `replicas: 0` to `replicas: 1`.

This requires using `kind: StatefulSet` instead of `kind: Service` for the Minecraft backend servers.

It also requires the `ClusterRole` to permit `get` + `update` for `statefulsets` & `statefulsets/scale`,
e.g. like this (or some equivalent more fine-grained one to only watch/list services+statefulsets, and only get+update scale):

```yaml
apiVersion: rbac.authorization.k8s.io/v1
kind: ClusterRole
metadata:
  name: services-watcher
rules:
- apiGroups: [""]
  resources: ["services"]
  verbs: ["watch","list"]
- apiGroups: ["apps"]
  resources: ["statefulsets", "statefulsets/scale"]
  verbs: ["watch","list","get","update"]
```

Make sure to set `StatefulSet.metadata.name` and `StatefulSet.spec.serviceName` to the same value;
otherwise, autoscaling will not trigger:

```yaml
apiVersion: v1
kind: Service
metadata:
  name: mc-forge
spec:
  type: ClusterIP
  annotations:
    "mc-router.itzg.me/defaultServer": "true"
    "mc-router.itzg.me/externalServerName": "external.host.name"
---
apiVersion: apps/v1
kind: StatefulSet
metadata:
  name: mc-forge
spec:
  serviceName: mc-forge
```

## REST API

* `GET /routes` (with `Accept: application/json`)

  Retrieves the currently configured routes

* `POST /routes` (with `Content-Type: application/json`)

  Registers a route given a JSON body structured like:
  ```json
  {
    "serverAddress": "CLIENT REQUESTED SERVER ADDRESS",
    "backend": "HOST:PORT"
  }
  ```

* `POST /defaultRoute` (with `Content-Type: application/json`)

  Registers a default route to the given backend. JSON body is structured as:
  ```json
  {
    "backend": "HOST:PORT"
  }
  ```

* `DELETE /routes/{serverAddress}`

  Deletes an existing route for the given `serverAddress`

## ngrok

mc-router has built-in support to run as an [ngrok agent](https://ngrok.com/docs/secure-tunnels/ngrok-agent/). To enable this support, pass [an ngrok authtoken](https://ngrok.com/docs/secure-tunnels/ngrok-agent/tunnel-authtokens/#per-agent-authtokens) to the command-line argument or environment variable, [shown above](#usage).

### Ngrok Quick Start

Create/access an ngrok account and [allocate an agent authtoken from the dashboard](https://dashboard.ngrok.com/tunnels/authtokens).

In a new directory, create a file called `.env` with the allocated token

```dotenv
NGROK_TOKEN=...
```

In the same directory, create the following compose file:

```yaml
version: "3.8"

services:
  mc:
    image: itzg/minecraft-server
    environment:
      EULA: true
    volumes:
      - mc-data:/data
    # No port mapping since mc-router connects over compose network
  router:
    image: itzg/mc-router
    environment:
      DEFAULT: mc:25565
      NGROK_TOKEN: ${NGROK_TOKEN}
    # No port mapping needed since it routes through ngrok tunnel

volumes:
  mc-data: {}
```

Start the compose project:

```shell
docker compose up -d
```

Grab the mc-router logs using:

```shell
docker compose logs router
```

From those logs, locate the `ngrokUrl` parameter from the "Listening" info log message, such as `tcp://8.tcp.ngrok.io:99999`.

In the Minecraft client, the server address will be the part after the "tcp://" prefix, such as `8.tcp.ngrok.io:99999`.

## Webhook Support

Refer to [the usage section above](#usage) for `-webhook-*` argument descriptions.

### Sample connect event payloads

The following are sample payloads for the `connect` webhook events.

#### Successful player backend connection

```json
{
  "event": "connect",
  "timestamp": "2025-04-20T22:26:30.2568775-05:00",
  "status": "success",
  "client": {
    "host": "127.0.0.1",
    "port": 56860
  },
  "server": "localhost",
  "player": {
    "name": "itzg",
    "uuid": "5cddfd26-fc86-4981-b52e-c42bb10bfdef"
  },
  "backend": "localhost:25566"
}
```

**NOTE** `client` refers to the machine where the Minecraft client is connecting from and is conveyed separately from the `player` starting a session. As seen below, the player information may not always be present, such as when the client is pinging the server list.

#### Successful server ping backend connection

**NOTE** the absence of `player` in this payload since the Minecraft client does not send player information in the server ping request.

```json
{
  "event": "connect",
  "timestamp": "2025-04-20T22:26:30.2568775-05:00",
  "status": "success",
  "client": {
    "host": "127.0.0.1",
    "port": 56396
  },
  "server": "localhost",
  "backend": "localhost:25566"
}
```

#### Missing backend

In this the status is `"missing-backend"` since the requested server `invalid.example.com` does not have a configured/discovered backend entry.

```json
{
  "event": "connect",
  "timestamp": "2025-04-20T22:26:30.2568775-05:00",
  "status": "missing-backend",
  "client": {
    "host": "127.0.0.1",
    "port": 56891
  },
  "server": "invalid.example.com",
  "player": {
    "name": "itzg",
    "uuid": "5cddfd26-fc86-4981-b52e-c42bb10bfdef"
  },
  "error": "No backend found"
}
```

#### Failed backend connection

In this case the `status` is `"failed-backend-connection"` indicating that a backend server was located but a connection could not be established from mc-router.

```json
{
  "event": "connect",
  "timestamp": "2025-04-20T22:26:30.2568775-05:00",
  "status": "failed-backend-connection",
  "client": {
    "host": "127.0.0.1",
    "port": 56905
  },
  "server": "localhost",
  "player": {
    "name": "itzg",
    "uuid": "5cddfd26-fc86-4981-b52e-c42bb10bfdef"
  },
  "backend": "localhost:25566",
  "error": "dial tcp [::1]:25566: connectex: No connection could be made because the target machine actively refused it."
}
```

## Development

### Building locally with Docker

```bash
docker build -t mc-router .
```

### Build locally without Docker

After [installing Go](https://go.dev/doc/install) and doing a `go mod download` to install all required prerequisites, just like the [Dockerfile](Dockerfile) does, you can:

```bash
make test # go test -v ./...
go build ./cmd/mc-router/
```

### Skaffold

For "in-cluster development" it's convenient to use https://skaffold.dev. Any changes to Go source code
will trigger a go build, new container image pushed to registry with a new tag, and refresh in Kubernetes
with the image tag used in the deployment transparently updated to the new tag and thus new pod created pulling new images,
as configured by [skaffold.yaml](skaffold.yaml):

    skaffold dev

When using Google Cloud (GCP), first create a _Docker Artifact Registry_,
then add the _Artifact Registry Reader_ Role to the _Compute Engine default service account_ of your _GKE `clusterService` Account_ (to avoid error like "container mc-router is waiting to start: ...-docker.pkg.dev/... can't be pulled"),
then use e.g. `gcloud auth configure-docker europe-docker.pkg.dev` or equivalent one time (to create a `~/.docker/config.json`),
and then use e.g. `--default-repo=europe-docker.pkg.dev/YOUR-PROJECT/YOUR-ARTIFACT-REGISTRY` option for `skaffold dev`.

### Performing snapshot release with Docker

```bash
docker run -it --rm \
  -v ${PWD}:/build -w /build \
  -v /var/run/docker.sock:/var/run/docker.sock \
  goreleaser/goreleaser \
  release --snapshot --rm-dist
```

## Related Projects

* https://github.com/haveachin/infrared<|MERGE_RESOLUTION|>--- conflicted
+++ resolved
@@ -74,15 +74,12 @@
     	Send PROXY protocol to backend servers (env USE_PROXY_PROTOCOL)
   -version
     	Output version and exit (env VERSION)
-<<<<<<< HEAD
-  -record-logins
-      Log and generate metrics on player logins. Metrics only supported with influxdb or prometheus backend
-=======
   -webhook-require-user
     	Indicates if the webhook will only be called if a user is connecting rather than just server list/ping (env WEBHOOK_REQUIRE_USER)
   -webhook-url string
     	If set, a POST request that contains connection status notifications will be sent to this HTTP address (env WEBHOOK_URL)
->>>>>>> cc590524
+  -record-logins
+      Log and generate metrics on player logins. Metrics only supported with influxdb or prometheus backend
 ```
 
 ## Docker Multi-Architecture Image
