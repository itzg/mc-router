package mcproto

import (
	"fmt"
<<<<<<< HEAD

=======
>>>>>>> cc590524
	"github.com/google/uuid"
)

type Frame struct {
	Length  int
	Payload []byte
}

type State int

/*
Handshaking -> Status
Handshaking -> Login -> ...
*/
const (
	StateHandshaking State = 0
	StateStatus      State = 1
	StateLogin       State = 2
)

var trimLimit = 64

func trimBytes(data []byte) ([]byte, string) {
	if len(data) < trimLimit {
		return data, ""
	} else {
		return data[:trimLimit], "..."
	}
}

func (f *Frame) String() string {
	trimmed, cont := trimBytes(f.Payload)
	return fmt.Sprintf("Frame:[len=%d, payload=%#X%s]", f.Length, trimmed, cont)
}

type Packet struct {
	Length   int
	PacketID int
	// Data is either a byte slice of raw content or a decoded message
	Data interface{}
}

func (p *Packet) String() string {
	if dataBytes, ok := p.Data.([]byte); ok {
		trimmed, cont := trimBytes(dataBytes)
		return fmt.Sprintf("Frame:[len=%d, packetId=%d, data=%#X%s]", p.Length, p.PacketID, trimmed, cont)
	} else {
		return fmt.Sprintf("Frame:[len=%d, packetId=%d, data=%+v]", p.Length, p.PacketID, p.Data)
	}
}

const (
	PacketIdHandshake            = 0x00
<<<<<<< HEAD
	PacketIdLogin                = 0x00
=======
	PacketIdLogin                = 0x00 // during StateLogin
>>>>>>> cc590524
	PacketIdLegacyServerListPing = 0xFE
)

type Handshake struct {
	ProtocolVersion int
	ServerAddress   string
	ServerPort      uint16
	NextState       State
}

<<<<<<< HEAD
type Login struct {
	Name string
	PlayerUUID uuid.UUID
}

const (
	StateStatus State = 1
	StateLogin State  = 2
)
=======
type LoginStart struct {
	Name       string
	PlayerUuid uuid.UUID
}
>>>>>>> cc590524

type LegacyServerListPing struct {
	ProtocolVersion int
	ServerAddress   string
	ServerPort      uint16
}

type ByteReader interface {
	ReadByte() (byte, error)
}

const (
	PacketLengthFieldBytes = 1
)<|MERGE_RESOLUTION|>--- conflicted
+++ resolved
@@ -2,10 +2,6 @@
 
 import (
 	"fmt"
-<<<<<<< HEAD
-
-=======
->>>>>>> cc590524
 	"github.com/google/uuid"
 )
 
@@ -59,11 +55,7 @@
 
 const (
 	PacketIdHandshake            = 0x00
-<<<<<<< HEAD
-	PacketIdLogin                = 0x00
-=======
 	PacketIdLogin                = 0x00 // during StateLogin
->>>>>>> cc590524
 	PacketIdLegacyServerListPing = 0xFE
 )
 
@@ -74,22 +66,10 @@
 	NextState       State
 }
 
-<<<<<<< HEAD
-type Login struct {
-	Name string
-	PlayerUUID uuid.UUID
-}
-
-const (
-	StateStatus State = 1
-	StateLogin State  = 2
-)
-=======
 type LoginStart struct {
 	Name       string
 	PlayerUuid uuid.UUID
 }
->>>>>>> cc590524
 
 type LegacyServerListPing struct {
 	ProtocolVersion int
